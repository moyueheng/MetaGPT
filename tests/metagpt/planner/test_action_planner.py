#!/usr/bin/env python
# -*- coding: utf-8 -*-
"""
@Time    : 2023/9/16 20:03
@Author  : femto Zheng
@File    : test_basic_planner.py
@Modified By: mashenquan, 2023-11-1. In accordance with Chapter 2.2.1 and 2.2.2 of RFC 116, utilize the new message
        distribution feature for message handling.
"""
import pytest
from semantic_kernel.core_skills import FileIOSkill, MathSkill, TextSkill, TimeSkill
from semantic_kernel.planning.action_planner.action_planner import ActionPlanner

from metagpt.actions import UserRequirement
from metagpt.roles.sk_agent import SkAgent
from metagpt.schema import Message


@pytest.mark.asyncio
async def test_action_planner():
    role = SkAgent(planner_cls=ActionPlanner)
    # let's give the agent 4 skills
    role.import_skill(MathSkill(), "math")
    role.import_skill(FileIOSkill(), "fileIO")
    role.import_skill(TimeSkill(), "time")
    role.import_skill(TextSkill(), "text")
    task = "What is the sum of 110 and 990?"
<<<<<<< HEAD
    role.put_message(Message(content=task, cause_by=BossRequirement))
    await role._observe()
=======
    role.recv(Message(content=task, cause_by=UserRequirement))

>>>>>>> 5b5d6d92
    await role._think()  # it will choose mathskill.Add
    assert "1100" == (await role._act()).content<|MERGE_RESOLUTION|>--- conflicted
+++ resolved
@@ -25,12 +25,8 @@
     role.import_skill(TimeSkill(), "time")
     role.import_skill(TextSkill(), "text")
     task = "What is the sum of 110 and 990?"
-<<<<<<< HEAD
-    role.put_message(Message(content=task, cause_by=BossRequirement))
+
+    role.put_message(Message(content=task, cause_by=UserRequirement))
     await role._observe()
-=======
-    role.recv(Message(content=task, cause_by=UserRequirement))
-
->>>>>>> 5b5d6d92
     await role._think()  # it will choose mathskill.Add
     assert "1100" == (await role._act()).content