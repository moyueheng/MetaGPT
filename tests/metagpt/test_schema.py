--- conflicted
+++ resolved
@@ -24,13 +24,10 @@
     MessageQueue,
     Plan,
     SystemMessage,
-<<<<<<< HEAD
+    Task,
     UMLClassAttribute,
     UMLClassMethod,
     UMLClassView,
-=======
-    Task,
->>>>>>> 344bbd18
     UserMessage,
 )
 from metagpt.utils.common import any_to_str
