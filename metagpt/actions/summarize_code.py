--- conflicted
+++ resolved
@@ -99,15 +99,9 @@
 
     async def run(self):
         design_pathname = Path(self.context.design_filename)
-<<<<<<< HEAD
-        design_doc = await FileRepository.get_file(filename=design_pathname.name, relative_path=design_pathname.parent)
-        task_pathname = Path(self.context.task_filename)
-        task_doc = await FileRepository.get_file(filename=task_pathname.name, relative_path=task_pathname.parent)
-=======
         design_doc = await FileRepository.get_file(filename=design_pathname.name, relative_path=SYSTEM_DESIGN_FILE_REPO)
         task_pathname = Path(self.context.task_filename)
         task_doc = await FileRepository.get_file(filename=task_pathname.name, relative_path=TASK_FILE_REPO)
->>>>>>> 9cc8fd88
         src_file_repo = CONFIG.git_repo.new_file_repository(relative_path=CONFIG.src_workspace)
         code_blocks = []
         for filename in self.context.codes_filenames:
