--- conflicted
+++ resolved
@@ -4,63 +4,16 @@
 @Time    : 2023/5/11 14:45
 @Author  : alexanderwu
 @File    : llm.py
-@Modified By: mashenquan, 2023
 """
 
-<<<<<<< HEAD
-from metagpt.config import CONFIG
-from metagpt.provider import LLMType
-=======
 from metagpt.config import CONFIG, LLMProviderEnum
->>>>>>> 139c7c36
 from metagpt.provider.base_gpt_api import BaseGPTAPI
 from metagpt.provider.human_provider import HumanProvider
-<<<<<<< HEAD
-from metagpt.provider.metagpt_llm_api import MetaGPTLLMAPI
-from metagpt.provider.open_llm_api import OpenLLMGPTAPI
-from metagpt.provider.openai_api import OpenAIGPTAPI
-from metagpt.provider.spark_api import SparkAPI
-from metagpt.provider.zhipuai_api import ZhiPuAIGPTAPI
-=======
 from metagpt.provider.llm_provider_registry import LLM_REGISTRY
->>>>>>> 139c7c36
 
 _ = HumanProvider()  # Avoid pre-commit error
 
 
-<<<<<<< HEAD
-# Used in agents
-class LLMFactory:
-    @staticmethod
-    def new_llm() -> "BaseGPTAPI":
-        # Determine which type of LLM to use based on the validity of the key.
-        if CONFIG.spark_api_key:
-            return SparkAPI()
-        elif CONFIG.zhipuai_api_key:
-            return ZhiPuAIGPTAPI()
-        elif CONFIG.open_llm_api_base:
-            return OpenLLMGPTAPI()
-        elif CONFIG.fireworks_api_key:
-            return FireWorksGPTAPI()
-
-        # MetaGPT uses the same parameters as OpenAI.
-        constructors = {
-            LLMType.OPENAI.value: OpenAIGPTAPI,
-            LLMType.METAGPT.value: MetaGPTLLMAPI,
-        }
-        constructor = constructors.get(CONFIG.LLM_TYPE)
-        if constructor:
-            return constructor()
-
-        raise RuntimeError("You should config a LLM configuration first")
-
-
-# Used in metagpt
-def LLM() -> "BaseGPTAPI":
-    """initialize different LLM instance according to the key field existence"""
-    return LLMFactory.new_llm()
-=======
 def LLM(provider: LLMProviderEnum = CONFIG.get_default_llm_provider_enum()) -> BaseGPTAPI:
     """get the default llm provider"""
-    return LLM_REGISTRY.get_provider(provider)
->>>>>>> 139c7c36
+    return LLM_REGISTRY.get_provider(provider)