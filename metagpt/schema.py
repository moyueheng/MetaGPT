--- conflicted
+++ resolved
@@ -12,7 +12,6 @@
         between actions.
         3. Add `id` to `Message` according to Section 2.2.3.1.1 of RFC 135.
 """
-<<<<<<< HEAD
 
 import asyncio
 import json
@@ -23,8 +22,6 @@
 from pathlib import Path
 from typing import Dict, List, Optional, Set, TypedDict
 from pydantic import BaseModel, Field
-=======
->>>>>>> a69be36a
 
 from dataclasses import dataclass, field
 from typing import Type, TypedDict, Union, Optional
@@ -61,7 +58,7 @@
     role: str
 
 
-<<<<<<< HEAD
+
 class Document(BaseModel):
     """
     Represents a document.
@@ -120,16 +117,6 @@
     cause_by: str = ""
     sent_from: str = ""
     send_to: Set = Field(default_factory={MESSAGE_ROUTE_TO_ALL})
-=======
-class Message(BaseModel):
-    content: str = ""
-    instruct_content: BaseModel = Field(default=None)
-    role: str = "user"  # system / user / assistant
-    cause_by: Type["Action"] = Field(default=None)
-    sent_from: str = ""
-    send_to: str = ""
-    restricted_to: str = ""
->>>>>>> a69be36a
 
     def __init__(self, **kwargs):
         instruct_content = kwargs.get("instruct_content", None)
@@ -147,7 +134,6 @@
             kwargs["cause_by"] = action_class.deser_class(cause_by)
         super(Message, self).__init__(**kwargs)
 
-<<<<<<< HEAD
     def __setattr__(self, key, val):
         """Override `@property.setter`, convert non-string parameters into string parameters."""
         if key == MESSAGE_ROUTE_CAUSE_BY:
@@ -160,8 +146,6 @@
             new_val = val
         super().__setattr__(key, new_val)
 
-=======
->>>>>>> a69be36a
     def dict(self, *args, **kwargs) -> "DictStrAny":
         """ overwrite the `dict` to dump dynamic pydantic model"""
         obj_dict = super(Message, self).dict(*args, **kwargs)
