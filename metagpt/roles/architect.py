--- conflicted
+++ resolved
@@ -22,18 +22,6 @@
         constraints (str): Constraints or guidelines for the architect.
     """
 
-<<<<<<< HEAD
-    def __init__(
-        self,
-        name: str = "Bob",
-        profile: str = "Architect",
-        goal: str = "design a concise, usable, complete software system",
-        constraints: str = "make sure the architecture is simple enough and use appropriate open source libraries."
-        "Use same language as user requirement",
-    ) -> None:
-        """Initializes the Architect with given attributes."""
-        super().__init__(name, profile, goal, constraints)
-=======
     name: str = "Bob"
     profile: str = "Architect"
     goal: str = "design a concise, usable, complete software system"
@@ -41,7 +29,6 @@
         "make sure the architecture is simple enough and use  appropriate open source "
         "libraries. Use same language as user requirement"
     )
->>>>>>> 139c7c36
 
     def __init__(self, **kwargs) -> None:
         super().__init__(**kwargs)
